--- conflicted
+++ resolved
@@ -23,19 +23,12 @@
 import com.alibaba.fescar.rm.datasource.sql.struct.TableMeta;
 import com.alibaba.fescar.rm.datasource.sql.struct.TableMetaCache;
 
-<<<<<<< HEAD
-import java.sql.SQLException;
-import java.sql.Statement;
-import java.util.List;
-
-=======
 /**
  * The type Base transactional executor.
  *
  * @param <T> the type parameter
  * @param <S> the type parameter
  */
->>>>>>> 866121e3
 public abstract class BaseTransactionalExecutor<T, S extends Statement> implements Executor {
 
     /**
