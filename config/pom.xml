<?xml version="1.0" encoding="UTF-8"?>
<!--
  ~  Copyright 1999-2018 Alibaba Group Holding Ltd.
  ~
  ~  Licensed under the Apache License, Version 2.0 (the "License");
  ~  you may not use this file except in compliance with the License.
  ~  You may obtain a copy of the License at
  ~
  ~       http://www.apache.org/licenses/LICENSE-2.0
  ~
  ~  Unless required by applicable law or agreed to in writing, software
  ~  distributed under the License is distributed on an "AS IS" BASIS,
  ~  WITHOUT WARRANTIES OR CONDITIONS OF ANY KIND, either express or implied.
  ~  See the License for the specific language governing permissions and
  ~  limitations under the License.
  -->
<project xmlns="http://maven.apache.org/POM/4.0.0"
         xmlns:xsi="http://www.w3.org/2001/XMLSchema-instance"
         xsi:schemaLocation="http://maven.apache.org/POM/4.0.0 http://maven.apache.org/xsd/maven-4.0.0.xsd">
    <parent>
        <artifactId>fescar-all</artifactId>
        <groupId>com.alibaba.fescar</groupId>
<<<<<<< HEAD
        <version>0.3.0</version>
=======
        <version>0.3.1</version>
>>>>>>> 1b250126
    </parent>
    <modelVersion>4.0.0</modelVersion>
    <artifactId>fescar-config</artifactId>
    <packaging>jar</packaging>
    <name>fescar-config ${project.version}</name>

    <dependencies>
        <dependency>
            <groupId>com.typesafe</groupId>
            <artifactId>config</artifactId>
        </dependency>
        <dependency>
            <groupId>${project.groupId}</groupId>
            <artifactId>fescar-common</artifactId>
        </dependency>
        <dependency>
            <groupId>org.slf4j</groupId>
            <artifactId>slf4j-api</artifactId>
        </dependency>
        <dependency>
            <groupId>ch.qos.logback</groupId>
            <artifactId>logback-classic</artifactId>
        </dependency>
        <dependency>
            <groupId>com.alibaba.nacos</groupId>
            <artifactId>nacos-client</artifactId>
<<<<<<< HEAD
        </dependency>
        <dependency>
            <groupId>com.ctrip.framework.apollo</groupId>
            <artifactId>apollo-client</artifactId>
        </dependency>
        <dependency>
            <groupId>junit</groupId>
            <artifactId>junit</artifactId>
            <scope>test</scope>
=======
        </dependency>
        <dependency>
            <groupId>com.ctrip.framework.apollo</groupId>
            <artifactId>apollo-client</artifactId>
        </dependency>
        <dependency>
            <groupId>junit</groupId>
            <artifactId>junit</artifactId>
            <scope>test</scope>
        </dependency>
        <dependency>
            <groupId>com.101tec</groupId>
            <artifactId>zkclient</artifactId>
>>>>>>> 1b250126
        </dependency>
    </dependencies>
</project><|MERGE_RESOLUTION|>--- conflicted
+++ resolved
@@ -20,11 +20,7 @@
     <parent>
         <artifactId>fescar-all</artifactId>
         <groupId>com.alibaba.fescar</groupId>
-<<<<<<< HEAD
-        <version>0.3.0</version>
-=======
         <version>0.3.1</version>
->>>>>>> 1b250126
     </parent>
     <modelVersion>4.0.0</modelVersion>
     <artifactId>fescar-config</artifactId>
@@ -51,17 +47,6 @@
         <dependency>
             <groupId>com.alibaba.nacos</groupId>
             <artifactId>nacos-client</artifactId>
-<<<<<<< HEAD
-        </dependency>
-        <dependency>
-            <groupId>com.ctrip.framework.apollo</groupId>
-            <artifactId>apollo-client</artifactId>
-        </dependency>
-        <dependency>
-            <groupId>junit</groupId>
-            <artifactId>junit</artifactId>
-            <scope>test</scope>
-=======
         </dependency>
         <dependency>
             <groupId>com.ctrip.framework.apollo</groupId>
@@ -75,7 +60,6 @@
         <dependency>
             <groupId>com.101tec</groupId>
             <artifactId>zkclient</artifactId>
->>>>>>> 1b250126
         </dependency>
     </dependencies>
 </project>